--- conflicted
+++ resolved
@@ -18,17 +18,6 @@
 maintenance = { status = "actively-developed" }
 
 [dependencies]
-<<<<<<< HEAD
-embedded-hal = "0.2.3"
-nb = "0.1.2"
-void = { version = "1.0.2", default-features = false }
-heapless = { version = "^0.5", features = ["serde"] }
-serde_at = { path = "../serde_at", version = "^0.3.0"}
-atat_derive = { path = "../atat_derive", version = "^0.3.0", optional = true }
-serde = {version = "^1", default-features = false}
-log = { version = "0.4", default-features = false, optional = true }
-typenum = "^1"
-=======
 embedded-hal = "^0.2"
 nb = "^0.1"
 void = { version = "^1", default-features = false }
@@ -38,7 +27,7 @@
 serde = {version = "^1", default-features = false}
 serde_repr = "^0.1"
 log = { version = "^0.4", default-features = false, optional = true }
->>>>>>> 3b774f3c
+typenum = "^1"
 
 [dev-dependencies]
 cortex-m = "0.6.2"
@@ -46,10 +35,6 @@
 cortex-m-rtfm = "0.5.1"
 panic-halt = "0.2.0"
 stm32l4xx-hal = { git = "https://github.com/stm32-rs/stm32l4xx-hal", features = ["stm32l4x5", "rt"] }
-<<<<<<< HEAD
-=======
-# stm32l4xx-hal = { version = "0.5.0", features = ["stm32l4x5", "rt"] }
->>>>>>> 3b774f3c
 
 [features]
 default = ["derive"]
