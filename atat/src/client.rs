--- conflicted
+++ resolved
@@ -447,15 +447,8 @@
             rst: Some(ResetMode::DontReset),
         };
 
-<<<<<<< HEAD
-        let mut response = Vec::<u8, consts::U256>::new();
-        response
-            .extend_from_slice(b"+CUN: 22,16,\"0123456789012345\"")
-            .unwrap();
-=======
         let response =
             Vec::<u8, consts::U256>::from_slice(b"+CUN: 22,16,\"0123456789012345\"").unwrap();
->>>>>>> 3b774f3c
         p.enqueue(Ok(response)).unwrap();
 
         let res_vec: Vec<u8, consts::U256> =
@@ -485,15 +478,8 @@
             rst: Some(ResetMode::DontReset),
         };
 
-<<<<<<< HEAD
-        let mut response = Vec::<u8, consts::U256>::new();
-        response
-            .extend_from_slice(b"+CUN: 22,16,\"0123456789012345\"")
-            .unwrap();
-=======
         let response =
             Vec::<u8, consts::U256>::from_slice(b"+CUN: 22,16,\"0123456789012345\"").unwrap();
->>>>>>> 3b774f3c
         p.enqueue(Ok(response)).unwrap();
 
         assert_eq!(client.state, ClientState::Idle);
@@ -514,15 +500,8 @@
             rst: Some(ResetMode::DontReset),
         };
 
-<<<<<<< HEAD
-        let mut response = Vec::<u8, consts::U256>::new();
-        response
-            .extend_from_slice(b"+CUN: \"0123456789012345\",22,16")
-            .unwrap();
-=======
         let response =
             Vec::<u8, consts::U256>::from_slice(b"+CUN: \"0123456789012345\",22,16").unwrap();
->>>>>>> 3b774f3c
         p.enqueue(Ok(response)).unwrap();
 
         assert_eq!(
@@ -540,12 +519,7 @@
     fn urc() {
         let (mut client, _, mut urc_p) = setup!(Config::new(Mode::NonBlocking));
 
-<<<<<<< HEAD
-        let mut response = Vec::<u8, consts::U256>::new();
-        response.extend_from_slice(b"+UMWI: 0, 1").unwrap();
-=======
         let response = Vec::<u8, consts::U256>::from_slice(b"+UMWI: 0, 1").unwrap();
->>>>>>> 3b774f3c
         urc_p.enqueue(response).unwrap();
 
         assert_eq!(client.state, ClientState::Idle);
@@ -563,12 +537,7 @@
             rst: Some(ResetMode::DontReset),
         };
 
-<<<<<<< HEAD
-        let mut response = Vec::<u8, consts::U256>::new();
-        response.extend_from_slice(b"+CUN: 22,16,22").unwrap();
-=======
         let response = Vec::<u8, consts::U256>::from_slice(b"+CUN: 22,16,22").unwrap();
->>>>>>> 3b774f3c
         let resp: Result<Vec<u8, consts::U256>, Error> = Ok(response);
         p.enqueue(resp).unwrap();
 
