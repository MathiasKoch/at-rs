--- conflicted
+++ resolved
@@ -88,23 +88,11 @@
     }
 }
 
-<<<<<<< HEAD
-type ResQueue = Queue<Result<String<consts::U256>, error::Error>, consts::U10, u8>;
-type ClientParser<Rx, Tx, T, RxBufferLen> =
-    (client::ATClient<Tx, T>, parser::ATParser<Rx, RxBufferLen>);
-
-pub fn new<Rx, Tx, RxBufferLen, T>(
-    queue: &'static mut ResQueue,
-    serial: (Tx, Rx),
-    config: Config<T>,
-) -> ClientParser<Rx, Tx, T, RxBufferLen>
-=======
 type ResQueue = Queue<Result<String<consts::U256>, error::Error>, consts::U5, u8>;
 type UrcQueue = Queue<String<consts::U64>, consts::U10, u8>;
 type ClientParser<Rx, Tx, T> = (client::ATClient<Tx, T>, parser::ATParser<Rx>);
 
 pub fn new<Rx, Tx, T>(serial: (Tx, Rx), timer: T, config: Config) -> ClientParser<Rx, Tx, T>
->>>>>>> 168a4eff
 where
     Tx: serial::Write<u8>,
     Rx: serial::Read<u8>,
